--- conflicted
+++ resolved
@@ -24,17 +24,12 @@
 }
 
 fn main() {
-<<<<<<< HEAD
-    let event_loop = egui_multiwin::glutin::event_loop::EventLoopBuilder::with_user_event().build();
+    let event_loop = egui_multiwin::winit::event_loop::EventLoopBuilder::with_user_event().build();
     let proxy = event_loop.create_proxy();
     if let Err(e) = proxy.send_event(42) {
         println!("Failed to send event loop message: {:?}", e);
     }
     let mut multi_window: MultiWindow<AppCommon, u32> = MultiWindow::new();
-=======
-    let event_loop = egui_multiwin::winit::event_loop::EventLoopBuilder::with_user_event().build();
-    let mut multi_window = MultiWindow::new();
->>>>>>> bb88d718
     let root_window = root::RootWindow::new();
     let root_window2 = popup_window::PopupWindow::new("initial popup".to_string());
 
